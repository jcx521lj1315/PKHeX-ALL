--- conflicted
+++ resolved
@@ -123,17 +123,11 @@
         if (IsAlpha && pk is IPlusRecord pa9 && pk.PersonalInfo is IPermitPlus p && !pa9.GetMovePlusFlag(p.PlusMoveIndexes.IndexOf(PersonalTable.ZA[Species, Form].AlphaMove)))
             return EncounterMatchRating.DeferredErrors;
 
-<<<<<<< HEAD
-        // Prefer encounters where the species matches exactly over evolution line matches
-        if (pk.Species != Species)
-            return EncounterMatchRating.PartialMatch;
-=======
         var pidiv = TryGetSeed(pk, out _);
         if (pidiv is SeedCorrelationResult.Invalid)
             return EncounterMatchRating.DeferredErrors;
         if (pidiv is SeedCorrelationResult.Ignore)
             return EncounterMatchRating.Deferred; // might be a better match with another template
->>>>>>> 0e9d8db2
 
         return EncounterMatchRating.Match;
     }
